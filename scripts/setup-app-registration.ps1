--- conflicted
+++ resolved
@@ -89,46 +89,6 @@
         $SCOPE_ID = [guid]::NewGuid().ToString()
         
         # Step 1: Create the OAuth2 permission scope first
-<<<<<<< HEAD
-        $scopePayload = @{
-            api = @{
-                oauth2PermissionScopes = @(
-                    @{
-                        id = $SCOPE_ID
-                        adminConsentDescription = "Allow the application to access the MCP server on your behalf"
-                        adminConsentDisplayName = "Access to Snippy MCP Server"
-                        userConsentDescription = "Allow the application to access the MCP server on your behalf"
-                        userConsentDisplayName = "Access to Snippy MCP Server"
-                        value = $SCOPE_NAME
-                        type = "User"
-                        isEnabled = $true
-                    }
-                )
-            }
-        } | ConvertTo-Json -Depth 10 -Compress
-        
-        az rest --method PATCH `
-            --url "https://graph.microsoft.com/v1.0/applications/$OBJECT_ID" `
-            --headers "Content-Type=application/json" `
-            --body $scopePayload | Out-Null
-        
-        # Step 2: Add the pre-authorized application
-        $preAuthPayload = @{
-            api = @{
-                preAuthorizedApplications = @(
-                    @{
-                        appId = $AUTHORIZED_CLIENT_ID
-                        delegatedPermissionIds = @($SCOPE_ID)
-                    }
-                )
-            }
-        } | ConvertTo-Json -Depth 10 -Compress
-        
-        az rest --method PATCH `
-            --url "https://graph.microsoft.com/v1.0/applications/$OBJECT_ID" `
-            --headers "Content-Type=application/json" `
-            --body $preAuthPayload | Out-Null
-=======
         az rest --method PATCH `
             --url "https://graph.microsoft.com/v1.0/applications/$OBJECT_ID" `
             --headers "Content-Type=application/json" `
@@ -139,7 +99,6 @@
             --url "https://graph.microsoft.com/v1.0/applications/$OBJECT_ID" `
             --headers "Content-Type=application/json" `
             --body "{`"api`":{`"preAuthorizedApplications`":[{`"appId`":`"$AUTHORIZED_CLIENT_ID`",`"delegatedPermissionIds`":[`"$SCOPE_ID`"]}]}}" | Out-Null
->>>>>>> 4705ebf0
         
         Write-Host "  ✓ OAuth2 scope configured" -ForegroundColor Green
     }
@@ -165,60 +124,18 @@
     $SCOPE_ID = [guid]::NewGuid().ToString()
     
     # Step 1: Create the OAuth2 permission scope first
-<<<<<<< HEAD
-    $scopePayload = @{
-        api = @{
-            oauth2PermissionScopes = @(
-                @{
-                    id = $SCOPE_ID
-                    adminConsentDescription = "Allow the application to access the MCP server on your behalf"
-                    adminConsentDisplayName = "Access to Snippy MCP Server"
-                    userConsentDescription = "Allow the application to access the MCP server on your behalf"
-                    userConsentDisplayName = "Access to Snippy MCP Server"
-                    value = $SCOPE_NAME
-                    type = "User"
-                    isEnabled = $true
-                }
-            )
-        }
-    } | ConvertTo-Json -Depth 10 -Compress
-    
-    az rest --method PATCH `
-        --url "https://graph.microsoft.com/v1.0/applications/$OBJECT_ID" `
-        --headers "Content-Type=application/json" `
-        --body $scopePayload | Out-Null
-=======
     az rest --method PATCH `
         --url "https://graph.microsoft.com/v1.0/applications/$OBJECT_ID" `
         --headers "Content-Type=application/json" `
         --body "{`"api`":{`"oauth2PermissionScopes`":[{`"id`":`"$SCOPE_ID`",`"adminConsentDescription`":`"Allow the application to access the MCP server on your behalf`",`"adminConsentDisplayName`":`"Access to Snippy MCP Server`",`"userConsentDescription`":`"Allow the application to access the MCP server on your behalf`",`"userConsentDisplayName`":`"Access to Snippy MCP Server`",`"value`":`"$SCOPE_NAME`",`"type`":`"User`",`"isEnabled`":true}]}}" | Out-Null
->>>>>>> 4705ebf0
     
     Write-Host "  ✓ Added OAuth2 scope: $SCOPE_NAME" -ForegroundColor Green
     
     # Step 2: Add the pre-authorized application
-<<<<<<< HEAD
-    $preAuthPayload = @{
-        api = @{
-            preAuthorizedApplications = @(
-                @{
-                    appId = $AUTHORIZED_CLIENT_ID
-                    delegatedPermissionIds = @($SCOPE_ID)
-                }
-            )
-        }
-    } | ConvertTo-Json -Depth 10 -Compress
-    
-    az rest --method PATCH `
-        --url "https://graph.microsoft.com/v1.0/applications/$OBJECT_ID" `
-        --headers "Content-Type=application/json" `
-        --body $preAuthPayload | Out-Null
-=======
     az rest --method PATCH `
         --url "https://graph.microsoft.com/v1.0/applications/$OBJECT_ID" `
         --headers "Content-Type=application/json" `
         --body "{`"api`":{`"preAuthorizedApplications`":[{`"appId`":`"$AUTHORIZED_CLIENT_ID`",`"delegatedPermissionIds`":[`"$SCOPE_ID`"]}]}}" | Out-Null
->>>>>>> 4705ebf0
     
     Write-Host "  ✓ Pre-authorized client: $AUTHORIZED_CLIENT_ID" -ForegroundColor Green
     
